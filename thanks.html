--- conflicted
+++ resolved
@@ -54,11 +54,8 @@
 
       <p>Tom Crayford (tcrayford) added a proper error message for a
       riemann-yava-client batching issue, and made RiemannReporter able to use
-<<<<<<< HEAD
-      any Riemann client. He also made a correction to streams/coalesce's docstring.</p>
-=======
-      any Riemann client. He also made a correction to streams/by's docstring.</p>
->>>>>>> 7729632f
+      any Riemann client. He also made a correction to streams/coalesce's
+      docstring.</p>
 
       <p>Drew Michel (dmichell) added an apache httpd checker to
       riemann-tools.</p>
