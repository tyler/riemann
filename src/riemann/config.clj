(ns riemann.config
  "Riemann config files are eval'd in the context of this namespace. Includes
  streams, client, email, logging, and graphite; the common functions used in
  config. Provides a default core and functions ((tcp|udp)-server, streams,
  index, reinject) which operate on that core."
  (:import (java.io File))
  (:require [riemann.core :as core]
            [riemann.common :as common :refer [event]]
            [riemann.service :as service]
            [riemann.transport.tcp        :as tcp]
            [riemann.transport.udp        :as udp]
            [riemann.transport.websockets :as websockets]
            [riemann.transport.sse        :as sse]
            [riemann.transport.graphite   :as graphite]
            [riemann.logging :as logging]
            [riemann.folds :as folds]
            [riemann.pubsub :as pubsub]
            [riemann.graphite :as graphite-client]
            [riemann.logstash :as logstash-client]
            [clojure.tools.nrepl.server :as repl]
            [riemann.repl]
            [riemann.index]
            [riemann.test :as test :refer [tap io tests]])
  (:use clojure.tools.logging
        [clojure.java.io :only [file]]
        [riemann.client :only [udp-client tcp-client multi-client]]
        riemann.email
        riemann.sns
        [riemann.plugin  :only [load-plugin load-plugins]]
        [riemann.time :only [unix-time linear-time once! every!]]
        [riemann.pagerduty :only [pagerduty]]
        [riemann.campfire :only [campfire]]
        [riemann.kairosdb :only [kairosdb]]
        [riemann.librato :only [librato-metrics]]
        [riemann.nagios :only [nagios]]
        [riemann.opentsdb :only [opentsdb]]
        [riemann.influxdb :only [influxdb]]
        [riemann.hipchat :only [hipchat]]
        [riemann.slack :only [slack]]
        [riemann.stackdriver :only [stackdriver]]
<<<<<<< HEAD
        [cemerick.pomegranate :only [add-dependencies]]
=======
        [riemann.shinken :only [shinken]]
>>>>>>> 9548d580
        riemann.streams))

(def core "The currently running core."
  (atom (core/core)))
(def next-core "The core which will replace the current core."
  (atom (core/core)))

(def graphite #'graphite-client/graphite)
(def logstash #'logstash-client/logstash)

(defn kwargs-or-map
  "Takes a sequence of arguments like

  [{:foo 2 :bar 3}]
  [:foo 2 :bar 3]

  as would be passed to a function taking either kwargs or an options map, and
  returns an options map."
  [opts]
  (if (and (= 1 (count opts))
           (map? (first opts)))
    (first opts)
    (apply array-map opts)))

(defn repl-server
  "Starts a new REPL server with opts."
  [& opts]
  (riemann.repl/start-server (kwargs-or-map opts)))

(defn service!
  "Ensures that a given service, or its equivalent, is in the next core. If the
  current core includes an equivalent service, uses that service instead.
  Returns the service which will be used in the final core.

  This allows configuration to specify and use services in a way which can,
  where possible, re-use existing services without interruption--e.g., when
  reloading. For example, say you want to use a threadpool executor:

  (let [executor (service! (ThreadPoolExecutor. 1 2 ...))]
    (where (service \"graphite\")
      (on executor
        graph)))

  If you reload this config, the *old* executor is busily processing messages
  from the old set of streams. When the new config evaluates (service! ...)
  it creates a new ThreadPoolExecutor and compares it to the existing core's
  services. If it's equivalent, service! will re-use the *existing*
  executor, which prevents having to shut down the old executor.

  But if you *change* the dynamics of the new executor somehow--maybe by
  adjusting a queue depth or max pool size--they won't compare as equivalent.
  When the core transitions, the old executor will be shut down, and the new
  one used to handle any further graphite events.

  Note: Yeah, this does duplicate some of the work done in core/transition!.
  No, I'm not really sure what to do about it. Maybe we need a named service
  registry so all lookups are dynamic. :-/"
  [service]
  (locking core
    (let [service (or (first (filter #(service/equiv? service %)
                                     (:services @core)))
                      service)]
      (swap! next-core core/conj-service service)
      service)))

(defn instrumentation
  "Replaces the default core's instrumentation service with a new one, using
  the given options. If you prefer not to receive any events about Riemann's
  well-being, you can pass :enabled? false.

  (instrumentation {:interval 5
                    :enabled? false})"
  [& opts]
  (let [service (apply core/instrumentation-service opts)]
    (swap! next-core core/conj-service service :force)
    service))

(defn tcp-server
  "Add a new TCP server with opts to the default core.

  (tcp-server {:host \"localhost\" :port 5555})"
  [& opts]
  (service! (tcp/tcp-server (kwargs-or-map opts))))

(defn graphite-server
  "Add a new Graphite TCP server with opts to the default core.

  (graphite-server {:port 2222})"
  [& opts]
  (service! (graphite/graphite-server (kwargs-or-map opts))))

(defn udp-server
  "Add a new UDP server with opts to the default core.

  (udp-server {:port 5555})"
  [& opts]
  (service! (udp/udp-server (kwargs-or-map opts))))

(defn ws-server
  "Add a new websockets server with opts to the default core.

  (ws-server {:port 5556})"
  [& opts]
  (service! (websockets/ws-server (kwargs-or-map opts))))

(defn sse-server
  "Add a new SSE channel server with opts to the default core.

  (sse-server {:port 5556})"
  [& opts]
  (service! (sse/sse-server (kwargs-or-map opts))))

(defn streams
  "Add any number of streams to the default core."
  [& things]
  (locking core
    (swap! next-core assoc :streams
           (reduce conj (:streams @next-core) things))))

(defn index
  "Set the index used by this core. Returns the index."
  [& opts]
  (locking core
    (let [index (apply riemann.index/index opts)
          ; Note that we need to wrap the *current* core's pubsub; the next
          ; core's pubsub module will be discarded in favor of the current one
          ; when core transition takes place.
          wrapper (core/wrap-index index (:pubsub @core))]
      (swap! next-core assoc :index wrapper)
      wrapper)))

(defn update-index
  "Updates the given index with all events received. Also publishes to the
  index pubsub channel."
  [index]
  (common/deprecated "(update-index idx) is unnecessary; use idx directly instead. Indexes are now streams themselves, so it's not necessary to wrap them in update-index."
    (fn update [event] (core/update-index @core event))))

(defn delete-from-index
  "Deletes any events that pass through from the index. By default, deletes
  events with the same host and service. If a field, or a list of fields, is
  given, deletes any events with matching values for all of those fields.

  ; Delete all events in the index with the same host
  (delete-from-index :host event)

  ; Delete all events in the index with the same host and state.
  (delete-from-index [:host :state] event)"
  ([]
   (fn delete [event] (core/delete-from-index @core event)))
  ([fields]
   (fn delete [event] (core/delete-from-index @core fields event))))

(defn periodically-expire
  "Sets up a reaper for this core. See riemann.core/reaper."
  ([]
   (periodically-expire 10))
  ([& args]
   (service! (apply core/reaper args))))

(defn reinject
  "A stream which applies any events it receives back into the current core.

  (with :metric 1 reinject)"
  [event]
  (core/stream! @core event))

(defn async-queue!
  "A stream which registers (using service!) a new threadpool-service with the
  next core, and returns a stream which accepts events and applies those events
  to child streams via the threadpool service.

  WARNING: this function is not intended for dynamic use. It creates a new
  executor service for *every* invocation. It will not start the executor
  service until the current configuration is applied. Use sparingly and only at
  configuration time--preferably once for each distinct IO-bound asynchronous
  service.

  See `riemann.service/threadpool-service` for options.

  Example:

  (let [downstream (batch 100 1/10
                          (async-queue! :agg {:queue-size     1e3
                                              :core-pool-size 4
                                              :max-pool-size  32}
                            (forward
                              (riemann.client/tcp-client
                                :host \"127.0.0.1\"))))]
    (streams
      ...
      ; Forward all events downstream to the aggregator.
      (where (service #\"^riemann.*\")
        downstream)))"
  [name threadpool-service-opts & children]
  (let [s (service! (service/threadpool-service name threadpool-service-opts))]
    (apply execute-on s children)))

(defn publish
  "Returns a stream which publishes events to the given channel. Uses this
  core's pubsub registry."
  [channel]
  (fn [event]
    (pubsub/publish! (:pubsub @core) channel event)))

(defn subscribe
  "Subscribes to the given channel with f, which will receive events. Uses the
  current core's pubsub registry always, because the next core's registry will
  be discarded by core/transition.

  Returns a single-arity function that does nothing with its inputs and, when
  invoked, returns the subscription you created. Why do this weird thing? So
  you can pretend (subscribe ...) is a stream, and use it in the same context
  as your other streams, like (publish)."
  [channel f]
  (let [sub (pubsub/subscribe! (:pubsub @core) channel f)]
    (fn discard [event] sub)))

(defn clear!
  "Resets the next core."
  []
  (locking core
    (reset! next-core (core/core))))

(defn apply!
  "Applies pending changes to the core. Transitions the current core to the
  next one, and resets the next core."
  []
  (locking core
    (swap! core core/transition! @next-core)
    (clear!)))

(defn start!
  "Start the current core."
  []
  (core/start! @core))

(defn stop!
  "Stop the current core."
  []
  (core/stop! @core))

(defn read-strings
  "Returns a sequence of forms read from string."
  ([string]
   (read-strings []
                 (-> string (java.io.StringReader.)
                   (clojure.lang.LineNumberingPushbackReader.))))
  ([forms reader]
   (let [form (clojure.lang.LispReader/read reader false ::EOF false)]
     (if (= ::EOF form)
       forms
       (recur (conj forms form) reader)))))

(def ^:dynamic *config-file*
  "The config file currently being included."
  nil)

(defn config-file-path
  "Computes the full path to a config file. Absolute paths are returned
  unchanged. Relative paths are expanded relative to *config-file*. Returns a
  string."
  [path]
  (if (-> path (file) (.isAbsolute))
    path
    (let [dir (-> (or *config-file* "ZARDOZ")
                (file)
                (.getCanonicalPath)
                (file)
                (.getParent))]
      (str (file dir path)))))

(defn validate-config
  "Check that a config file has valid syntax."
  [file]
  (try
    (read-strings (slurp file))
    (catch clojure.lang.LispReader$ReaderException e
      (throw (logging/nice-syntax-error e file)))))


(defn- config-file?
  "Is the given File a configuration file?"
  [^File file]
  (let [filename (.getName file)]
    (and (.isFile file)
         (or (.matches filename ".*\\.clj$")
             (.matches filename ".*\\.config$")))))

(defn local-repo
  "Sets the location of the local maven repository used
   by `depend` to load plugins"
  [path]
  (reset! riemann.plugin/repo path))

(defmacro depend
  "Pull in specified dependencies. This combines pulling dependencies with
   aether and loading a plugin.

   The option map is fed to com.cemerick.pomegranate/add-dependencies and
   accepts an optional :exit-on-failure keyword defaulting to true which
   indicates whether riemann should bail out when failing to load a plugin
   as well as an option :alias parameter which will be forward to `load-plugin`

   To prefer https, only the clojars repository is registered by default."
  [plugin artifact version options]
  `(let [options# (merge {:coordinates '[[~artifact ~version]]
                          :local-repo (deref riemann.plugin/repo)
                          :exit-on-failure true
                          :repositories {"clojars" "https://clojars.org/repo"}}
                         ~options)]
     (try
       (apply add-dependencies (apply concat options#))
       (load-plugin ~plugin (select-keys options# [:alias]))
       (catch Exception e#
         (error "could not load plugin" (name ~plugin) ":" (.getMessage e#))
         (when (:exit-on-failure options#)
           (System/exit 0))))))

(defn include
  "Include another config file or directory. If the path points to a
   directory, all files with names ending in `.config` or `.clj` within
   it will be loaded recursively.

  ; Relative to the current config file, or cwd
  (include \"foo.clj\")

  ; Absolute path
  (include \"/foo/bar.clj\")"
  [path]
  (let [path (config-file-path path)
        file (file path)]
    (binding [*config-file* path
              *ns* (find-ns 'riemann.config)]
      (if (.isDirectory file)
        (doseq [f (file-seq file)]
          (when (config-file? f)
            (load-file (.toString f))))
        (load-file path)))))<|MERGE_RESOLUTION|>--- conflicted
+++ resolved
@@ -38,11 +38,8 @@
         [riemann.hipchat :only [hipchat]]
         [riemann.slack :only [slack]]
         [riemann.stackdriver :only [stackdriver]]
-<<<<<<< HEAD
         [cemerick.pomegranate :only [add-dependencies]]
-=======
         [riemann.shinken :only [shinken]]
->>>>>>> 9548d580
         riemann.streams))
 
 (def core "The currently running core."
